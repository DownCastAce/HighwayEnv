--- conflicted
+++ resolved
@@ -374,8 +374,6 @@
         return tuple(obs_type.observe() for obs_type in self.agents_observation_types)
 
 
-<<<<<<< HEAD
-=======
 class ExitObservation(KinematicObservation):
 
     """Observe the kinematics of nearby vehicles."""
@@ -417,7 +415,6 @@
         return obs
 
 
->>>>>>> c5164a6e
 class LidarObservation(ObservationType):
     DISTANCE = 0
     SPEED = 1
@@ -507,12 +504,9 @@
         return AttributesObservation(env, **config)
     elif config["type"] == "MultiAgentObservation":
         return MultiAgentObservation(env, **config)
-<<<<<<< HEAD
-=======
+    elif config["type"] == "LidarObservation":
+        return LidarObservation(env, **config)
     elif config["type"] == "ExitObservation":
         return ExitObservation(env, **config)
->>>>>>> c5164a6e
-    elif config["type"] == "LidarObservation":
-        return LidarObservation(env, **config)
     else:
         raise ValueError("Unknown observation type")